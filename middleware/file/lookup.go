package file

import (
	"fmt"

	"github.com/miekg/coredns/middleware/file/tree"
	"github.com/miekg/dns"
)

// Result is the result of a Lookup
type Result int

const (
	Success Result = iota
	NameError
	NoData
	ServerFailure
)

// Lookup looks up qname and qtype in the zone, when do is true DNSSEC are included as well.
// Three sets of records are returned, one for the answer, one for authority  and one for the additional section.
func (z *Zone) Lookup(qname string, qtype uint16, do bool) ([]dns.RR, []dns.RR, []dns.RR, Result) {
	var rr dns.RR
	mk, known := dns.TypeToRR[qtype]
	if !known {
		return nil, nil, nil, ServerFailure
	} else {
		rr = mk()
	}
	if qtype == dns.TypeSOA {
		return z.lookupSOA(do)
	}

	// Misuse rr to be a question.
	rr.Header().Rrtype = qtype
	rr.Header().Name = qname

	elem := z.Tree.Get(rr)
	if elem == nil {
		// wildcard lookup
		return z.nameError(elem, rr, do)
	}

	rrs := elem.Types(dns.TypeCNAME)
	if len(rrs) > 0 { // should only ever be 1 actually; TODO(miek) check for this?
		rr.Header().Name = rrs[0].(*dns.CNAME).Target
		return z.lookupCNAME(rrs, rr, do)
	}

	rrs = elem.Types(qtype)
	if len(rrs) == 0 {
		return z.noData(elem, do)
	}

	if do {
		sigs := elem.Types(dns.TypeRRSIG)
		sigs = signatureForSubType(sigs, qtype)
		if len(sigs) > 0 {
			rrs = append(rrs, sigs...)
		}
	}
	return rrs, nil, nil, Success
}

func (z *Zone) noData(elem *tree.Elem, do bool) ([]dns.RR, []dns.RR, []dns.RR, Result) {
	soa, _, _, _ := z.lookupSOA(do)
	nsec := z.lookupNSEC(elem, do)
	return nil, append(soa, nsec...), nil, Success
}

func (z *Zone) nameError(elem *tree.Elem, rr dns.RR, do bool) ([]dns.RR, []dns.RR, []dns.RR, Result) {
	ret := []dns.RR{}
	if do {
		ret = append(ret, z.SIG...)
		// Now we need two NSEC, one to deny the wildcard and one to deny the name.
		elem := z.Tree.Prev(rr)
		fmt.Printf("%+v\n", elem.All())
		elem = z.Tree.Prev(wildcard(rr))
		fmt.Printf("%+v\n", elem.All())
	}
<<<<<<< HEAD

	return nil, ret, nil, Success
=======
	// NSECs!
	return nil, []dns.RR{z.SOA}, nil, NameError
>>>>>>> 19761022
}

func (z *Zone) lookupSOA(do bool) ([]dns.RR, []dns.RR, []dns.RR, Result) {
	if do {
		ret := append([]dns.RR{z.SOA}, z.SIG...)
		return ret, nil, nil, Success
	}
	return []dns.RR{z.SOA}, nil, nil, Success
}

// lookupNSEC looks up nsec and sigs.
func (z *Zone) lookupNSEC(elem *tree.Elem, do bool) []dns.RR {
	if !do {
		return nil
	}
	nsec := elem.Types(dns.TypeNSEC)
	if do {
		sigs := elem.Types(dns.TypeRRSIG)
		sigs = signatureForSubType(sigs, dns.TypeNSEC)
		if len(sigs) > 0 {
			nsec = append(nsec, sigs...)
		}
	}
	return nsec
}

func (z *Zone) lookupCNAME(rrs []dns.RR, rr dns.RR, do bool) ([]dns.RR, []dns.RR, []dns.RR, Result) {
	elem := z.Tree.Get(rr)
	if elem == nil {
		return rrs, nil, nil, Success
	}
	extra := cnameForType(elem.All(), rr.Header().Rrtype)
	if do {
		sigs := elem.Types(dns.TypeRRSIG)
		sigs = signatureForSubType(sigs, rr.Header().Rrtype)
		if len(sigs) > 0 {
			extra = append(extra, sigs...)
		}
	}
	return rrs, nil, extra, Success
}

func cnameForType(targets []dns.RR, origQtype uint16) []dns.RR {
	ret := []dns.RR{}
	for _, target := range targets {
		if target.Header().Rrtype == origQtype {
			ret = append(ret, target)
		}
	}
	return ret
}

// signatureForSubType range through the signature and return the correct
// ones for the subtype.
func signatureForSubType(rrs []dns.RR, subtype uint16) []dns.RR {
	sigs := []dns.RR{}
	for _, sig := range rrs {
		if s, ok := sig.(*dns.RRSIG); ok {
			if s.TypeCovered == subtype {
				sigs = append(sigs, s)
			}
		}
	}
	return sigs
}

// wildcard returns rr with the first label exchanged for a wildcard '*'.
func wildcard(rr dns.RR) dns.RR {
	// root label, TODO(miek)
	s := rr.Header().Name
	i, _ := dns.NextLabel(s, 0)
	rr.Header().Name = "*" + s[i:]
	return rr
}<|MERGE_RESOLUTION|>--- conflicted
+++ resolved
@@ -78,13 +78,7 @@
 		elem = z.Tree.Prev(wildcard(rr))
 		fmt.Printf("%+v\n", elem.All())
 	}
-<<<<<<< HEAD
-
-	return nil, ret, nil, Success
-=======
-	// NSECs!
-	return nil, []dns.RR{z.SOA}, nil, NameError
->>>>>>> 19761022
+	return nil, ret, nil, NameError
 }
 
 func (z *Zone) lookupSOA(do bool) ([]dns.RR, []dns.RR, []dns.RR, Result) {
